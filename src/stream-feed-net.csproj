<Project Sdk="Microsoft.NET.Sdk">

  <PropertyGroup>
    <TargetFramework>net9.0</TargetFramework>
    <ImplicitUsings>enable</ImplicitUsings>
    <Nullable>enable</Nullable>
    
    <!-- NuGet Package Metadata -->
<<<<<<< HEAD
    <PackageId>getstream-net</PackageId>
    <Version>1.0.0</Version>
=======
    <PackageId>GetStream.Feed</PackageId>
    <Version>1.1.0</Version>
>>>>>>> 0eecff56
    <Authors>GetStream</Authors>
    <Company>GetStream</Company>
    <Product>GetStream Feed .NET SDK</Product>
    <Description>Official .NET SDK for GetStream Feed API</Description>
    <PackageTags>getstream;feed;api;sdk;dotnet;csharp</PackageTags>
    <PackageProjectUrl>https://github.com/GetStream/getstream-net</PackageProjectUrl>
    <RepositoryUrl>https://github.com/GetStream/getstream-net</RepositoryUrl>
    <RepositoryType>git</RepositoryType>
    <PackageLicenseExpression>MIT</PackageLicenseExpression>
    <PackageRequireLicenseAcceptance>false</PackageRequireLicenseAcceptance>
    <GeneratePackageOnBuild>false</GeneratePackageOnBuild>
    <IncludeSymbols>true</IncludeSymbols>
    <SymbolPackageFormat>snupkg</SymbolPackageFormat>
  </PropertyGroup>

  <ItemGroup>
    <PackageReference Include="System.IdentityModel.Tokens.Jwt" Version="8.13.0" />
    <PackageReference Include="Microsoft.IdentityModel.Tokens" Version="8.13.0" />
    <PackageReference Include="Newtonsoft.Json" Version="13.0.3" />
    <PackageReference Include="DotNetEnv" Version="3.1.1" />

  </ItemGroup>

</Project> <|MERGE_RESOLUTION|>--- conflicted
+++ resolved
@@ -6,13 +6,8 @@
     <Nullable>enable</Nullable>
     
     <!-- NuGet Package Metadata -->
-<<<<<<< HEAD
-    <PackageId>getstream-net</PackageId>
-    <Version>1.0.0</Version>
-=======
     <PackageId>GetStream.Feed</PackageId>
     <Version>1.1.0</Version>
->>>>>>> 0eecff56
     <Authors>GetStream</Authors>
     <Company>GetStream</Company>
     <Product>GetStream Feed .NET SDK</Product>
